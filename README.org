#+TITLE: Emacs Rime

[[file:https://i.imgur.com/RqJkzlx.gif]]

在 Emacs 中通过 [[https://github.com/merrickluo/liberime][liberime]] 集成 RIME 输入法，可支持多种输入方案。

* 使用方法

#+BEGIN_SRC emacs-lisp
  (use-package liberime-config
    :quelpa (liberime-config
             :fetcher github
             :repo "DogLooksGood/liberime"
             :files ("CMakeLists.txt" "Makefile" "src" "liberime-config.el")))

  (use-package rime
    :quelpa (rime
             :fetcher github
             :repo "DogLooksGood/emacs-rime"
             :files ("rime.el"))
    :custom (default-input-method "rime")
    )
#+END_SRC

* 设置输入中发送到 Rime 的组合键。

下面的设置，使输入过程中的 ~C-f~ 和 ~C-b~ 发送给 Rime 。可以用来配合方案中的设置完成光标移动和选字等功能。
支持 Control (C-), Meta (M-), Shift (S-)的组合键。

#+BEGIN_SRC emacs-lisp
  ;; 默认值
  (setq rime-translate-keybindings
    '("C-f" "C-b"))
#+END_SRC

* 候选框展示风格

设置 ~rime-show-candidate~ 。

<<<<<<< HEAD
| 可选值     | 说明                                                  |
|------------+-------------------------------------------------------|
| ~nil~        | 不展示                                                |
| ~minibuffer~ | 在minibuffer中展示， 推荐使用的方式                   |
| ~message~    | 直接使用 ~message~ 输出，兼容控制 ~minibuffer~ 内容的插件 |
| ~popup~      | 使用 ~popup.el~ 展示跟随的候选                          |
| ~posframe~   | 使用 ~posframe~ 展示跟随的候选                          |
=======
| 可选值     | 说明                                                   |
|------------+--------------------------------------------------------|
| ~nil~        | 不展示                                                 |
| ~minibuffer~ | 在minibuffer中展示， 推荐使用的方式                    |
| ~message~    | 直接使用 ~message~ 输出，兼容控制 ~minibuffer~ 内容的插件  |
| ~popup~      | 使用 ~popup.el~ 展示跟随的候选                           |
| ~posframe~   | 使用 ~posframe~ 展示跟随的候选，在不可用的时候会用 ~popup~ |
>>>>>>> c34eea91

* 用于展示的提示符

使用函数 ~(rime-lighter)~ 返回一个用于展示的 ~ㄓ~ 符号。 
可以通过 ~rime-indicator-face~ 和 ~rime-indicator-dim-face~ 设置样式。

* 临时英文模式的切换
如果使用模式编辑，或是需要在一些特定的场景下自动使用英文，可以 ~rime-disable-predicates~ 。

一个在 ~evil-normal-state~ 中、在英文字母后面以及代码中自动使用英文的例子。

#+BEGIN_SRC emacs-lisp
  (setq rime-disable-predicates
        '(evil-normal-state-p
          rime--after-alphabet-char-p
          rime--prog-in-code-p))
#+END_SRC

* 如果你使用 Linux 
Emacs 有一个优秀的远古BUG: 如果 ~LC_CTYPE~ 为 ~en_US.UTF8~ 的话，那么就无法调用起 Fcitx.
所以可以利用这点把 Emacs 内切换输入法的快捷键和系统快捷键设为同一个键。

* 优秀的 Emacs 输入法

你可能需要 [[https://github.com/tumashu/pyim][pyim]], [[https://github.com/merrickluo/liberime][liberime]], [[https://github.com/QiangF/liberime][erime]].<|MERGE_RESOLUTION|>--- conflicted
+++ resolved
@@ -37,15 +37,6 @@
 
 设置 ~rime-show-candidate~ 。
 
-<<<<<<< HEAD
-| 可选值     | 说明                                                  |
-|------------+-------------------------------------------------------|
-| ~nil~        | 不展示                                                |
-| ~minibuffer~ | 在minibuffer中展示， 推荐使用的方式                   |
-| ~message~    | 直接使用 ~message~ 输出，兼容控制 ~minibuffer~ 内容的插件 |
-| ~popup~      | 使用 ~popup.el~ 展示跟随的候选                          |
-| ~posframe~   | 使用 ~posframe~ 展示跟随的候选                          |
-=======
 | 可选值     | 说明                                                   |
 |------------+--------------------------------------------------------|
 | ~nil~        | 不展示                                                 |
@@ -53,7 +44,6 @@
 | ~message~    | 直接使用 ~message~ 输出，兼容控制 ~minibuffer~ 内容的插件  |
 | ~popup~      | 使用 ~popup.el~ 展示跟随的候选                           |
 | ~posframe~   | 使用 ~posframe~ 展示跟随的候选，在不可用的时候会用 ~popup~ |
->>>>>>> c34eea91
 
 * 用于展示的提示符
 
